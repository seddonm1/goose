--- conflicted
+++ resolved
@@ -107,12 +107,7 @@
             let response = self
                 .client
                 .post(url.clone()) // Clone the URL for each retry
-<<<<<<< HEAD
-                .header("CONTENT_TYPE", "application/json")
                 .json(payload)
-=======
-                .json(&payload)
->>>>>>> 3bb56006
                 .send()
                 .await;
 
